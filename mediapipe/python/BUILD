# Copyright 2020 The MediaPipe Authors.
#
# Licensed under the Apache License, Version 2.0 (the "License");
# you may not use this file except in compliance with the License.
# You may obtain a copy of the License at
#
#      http://www.apache.org/licenses/LICENSE-2.0
#
# Unless required by applicable law or agreed to in writing, software
# distributed under the License is distributed on an "AS IS" BASIS,
# WITHOUT WARRANTIES OR CONDITIONS OF ANY KIND, either express or implied.
# See the License for the specific language governing permissions and
# limitations under the License.

load("@org_tensorflow//tensorflow:tensorflow.bzl", "pybind_extension")

licenses(["notice"])  # Apache 2.0

package(default_visibility = ["//visibility:public"])

pybind_extension(
    name = "_framework_bindings",
    srcs = ["framework_bindings.cc"],
    linkopts = select({
        "//third_party:opencv_source_build": [],
        "//conditions:default": [
            "-lopencv_core",
            "-lopencv_imgproc",
            "-lopencv_highgui",
            "-lopencv_video",
            "-lopencv_features2d",
            "-lopencv_calib3d",
            "-lopencv_imgcodecs",
        ],
    }),
    module_name = "_framework_bindings",
    deps = [
        ":builtin_calculators",
        ":builtin_task_graphs",
        "//mediapipe/python/pybind:calculator_graph",
        "//mediapipe/python/pybind:image",
        "//mediapipe/python/pybind:image_frame",
        "//mediapipe/python/pybind:matrix",
        "//mediapipe/python/pybind:packet",
        "//mediapipe/python/pybind:packet_creator",
        "//mediapipe/python/pybind:packet_getter",
        "//mediapipe/python/pybind:resource_util",
        "//mediapipe/python/pybind:timestamp",
        "//mediapipe/python/pybind:validated_graph_config",
        "//mediapipe/tasks/python/core/pybind:task_runner",
        "@com_google_absl//absl/strings:str_format",
        "@stblib//:stb_image",
        # Type registration.
        "//mediapipe/framework:basic_types_registration",
        "//mediapipe/framework/formats:classification_registration",
        "//mediapipe/framework/formats:detection_registration",
        "//mediapipe/framework/formats:landmark_registration",
        "//mediapipe/framework/formats:rect_registration",
        "//mediapipe/modules/objectron/calculators:annotation_registration",
        "//mediapipe/tasks/cc/vision/face_geometry/proto:face_geometry_registration",
    ],
)

cc_library(
    name = "builtin_calculators",
    deps = [
        "//mediapipe/calculators/core:gate_calculator",
        "//mediapipe/calculators/core:pass_through_calculator",
        "//mediapipe/calculators/core:side_packet_to_stream_calculator",
        "//mediapipe/calculators/core:split_proto_list_calculator",
        "//mediapipe/calculators/core:string_to_int_calculator",
        "//mediapipe/calculators/image:image_transformation_calculator",
        "//mediapipe/calculators/util:detection_unique_id_calculator",
        "//mediapipe/modules/face_detection:face_detection_full_range_cpu",
        "//mediapipe/modules/face_detection:face_detection_short_range_cpu",
        "//mediapipe/modules/face_landmark:face_landmark_front_cpu",
        "//mediapipe/modules/hand_landmark:hand_landmark_tracking_cpu",
        "//mediapipe/modules/holistic_landmark:holistic_landmark_cpu",
        "//mediapipe/modules/objectron:objectron_cpu",
        "//mediapipe/modules/palm_detection:palm_detection_cpu",
        "//mediapipe/modules/pose_detection:pose_detection_cpu",
        "//mediapipe/modules/pose_landmark:pose_landmark_by_roi_cpu",
        "//mediapipe/modules/pose_landmark:pose_landmark_cpu",
        "//mediapipe/modules/selfie_segmentation:selfie_segmentation_cpu",
    ],
)

cc_library(
    name = "builtin_task_graphs",
    deps = [
        "//mediapipe/tasks/cc/audio/audio_classifier:audio_classifier_graph",
        "//mediapipe/tasks/cc/audio/audio_embedder:audio_embedder_graph",
        "//mediapipe/tasks/cc/vision/gesture_recognizer:gesture_recognizer_graph",
        "//mediapipe/tasks/cc/vision/image_classifier:image_classifier_graph",
        "//mediapipe/tasks/cc/vision/image_embedder:image_embedder_graph",
        "//mediapipe/tasks/cc/vision/image_segmenter:image_segmenter_graph",
        "//mediapipe/tasks/cc/vision/object_detector:object_detector_graph",
<<<<<<< HEAD
        "//mediapipe/tasks/cc/vision/face_stylizer:face_stylizer_graph",
=======
        "//mediapipe/tasks/cc/vision/face_detector:face_detector_graph",
        "//mediapipe/tasks/cc/vision/face_landmarker:face_landmarker_graph",
>>>>>>> 1a7be8a4
    ] + select({
        # TODO: Build text_classifier_graph and text_embedder_graph on Windows.
        "//mediapipe:windows": [],
        "//conditions:default": [
            "//mediapipe/tasks/cc/text/text_classifier:text_classifier_graph",
            "//mediapipe/tasks/cc/text/text_embedder:text_embedder_graph",
        ],
    }),
)

py_library(
    name = "packet_creator",
    srcs = ["packet_creator.py"],
    srcs_version = "PY3",
    deps = [
        ":_framework_bindings",
    ],
)

py_library(
    name = "packet_getter",
    srcs = ["packet_getter.py"],
    srcs_version = "PY3",
    deps = [
        ":_framework_bindings",
    ],
)

py_library(
    name = "solution_base",
    srcs = ["solution_base.py"],
    srcs_version = "PY3",
    visibility = [
        "//mediapipe/python:__subpackages__",
    ],
    deps = [
        ":_framework_bindings",
        ":packet_creator",
        ":packet_getter",
        "//mediapipe/calculators/core:constant_side_packet_calculator_py_pb2",
        "//mediapipe/calculators/image:image_transformation_calculator_py_pb2",
        "//mediapipe/calculators/tensor:tensors_to_detections_calculator_py_pb2",
        "//mediapipe/calculators/util:landmarks_smoothing_calculator_py_pb2",
        "//mediapipe/calculators/util:logic_calculator_py_pb2",
        "//mediapipe/calculators/util:thresholding_calculator_py_pb2",
        "//mediapipe/framework:calculator_py_pb2",
        "//mediapipe/framework/formats:classification_py_pb2",
        "//mediapipe/framework/formats:detection_py_pb2",
        "//mediapipe/framework/formats:landmark_py_pb2",
        "//mediapipe/framework/formats:rect_py_pb2",
        "//mediapipe/modules/objectron/calculators:annotation_py_pb2",
        "//mediapipe/modules/objectron/calculators:lift_2d_frame_annotation_to_3d_calculator_py_pb2",
        "@com_google_protobuf//:protobuf_python",
    ],
)

py_test(
    name = "calculator_graph_test",
    srcs = ["calculator_graph_test.py"],
    python_version = "PY3",
    srcs_version = "PY3",
    deps = [
        ":_framework_bindings",
        ":packet_creator",
        ":packet_getter",
        "//mediapipe/framework:calculator_py_pb2",
    ],
)

py_test(
    name = "image_test",
    srcs = ["image_test.py"],
    python_version = "PY3",
    srcs_version = "PY3",
    deps = [
        ":_framework_bindings",
    ],
)

py_test(
    name = "image_frame_test",
    srcs = ["image_frame_test.py"],
    python_version = "PY3",
    srcs_version = "PY3",
    deps = [
        ":_framework_bindings",
    ],
)

py_test(
    name = "packet_test",
    srcs = ["packet_test.py"],
    python_version = "PY3",
    srcs_version = "PY3",
    deps = [
        ":_framework_bindings",
        ":packet_creator",
        ":packet_getter",
        "//mediapipe/framework/formats:detection_py_pb2",
    ],
)

py_test(
    name = "timestamp_test",
    srcs = ["timestamp_test.py"],
    python_version = "PY3",
    srcs_version = "PY3",
    deps = [
        ":_framework_bindings",
    ],
)

py_test(
    name = "solution_base_test",
    srcs = ["solution_base_test.py"],
    python_version = "PY3",
    srcs_version = "PY3",
    deps = [
        ":solution_base",
        "//file/google_src",
        "//file/localfile",
        "//mediapipe/calculators/core:gate_calculator",
        "//mediapipe/calculators/core:pass_through_calculator",
        "//mediapipe/calculators/core:side_packet_to_stream_calculator",
        "//mediapipe/calculators/image:image_transformation_calculator",
        "//mediapipe/calculators/util:detection_unique_id_calculator",
        "//mediapipe/calculators/util:to_image_calculator",
        "//mediapipe/framework:calculator_py_pb2",
        "//mediapipe/framework/formats:detection_py_pb2",
        "@com_google_protobuf//:protobuf_python",
    ],
)<|MERGE_RESOLUTION|>--- conflicted
+++ resolved
@@ -95,12 +95,9 @@
         "//mediapipe/tasks/cc/vision/image_embedder:image_embedder_graph",
         "//mediapipe/tasks/cc/vision/image_segmenter:image_segmenter_graph",
         "//mediapipe/tasks/cc/vision/object_detector:object_detector_graph",
-<<<<<<< HEAD
         "//mediapipe/tasks/cc/vision/face_stylizer:face_stylizer_graph",
-=======
         "//mediapipe/tasks/cc/vision/face_detector:face_detector_graph",
         "//mediapipe/tasks/cc/vision/face_landmarker:face_landmarker_graph",
->>>>>>> 1a7be8a4
     ] + select({
         # TODO: Build text_classifier_graph and text_embedder_graph on Windows.
         "//mediapipe:windows": [],
